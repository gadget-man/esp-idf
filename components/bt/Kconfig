menuconfig BT_ENABLED
    bool "Bluetooth"
    help
        Select this option to enable Bluetooth stack and show the submenu with Bluetooth configuration choices.

<<<<<<< HEAD
config ESP_MAC_OFFSET_BT_
=======
config ESP_MAC_OFFSET_BT
>>>>>>> fabe0493
    int "MAC address offset value of WiFi station"
    depends on BT_ENABLED
    range 0 255
    default 2
    help
       The offset value of bluetooth MAC address from the MAC address which is read from efuse.
       This offset value must be different from that of WiFi softap, WiFi station and ethernet.

config BTC_TASK_STACK_SIZE
	int "Bluetooth event (callback to application) task stack size"
    depends on BT_ENABLED
	default 3072
	help
		This select btc task stack size

config BLUEDROID_MEM_DEBUG
	bool "Bluedroid memory debug"
    depends on BT_ENABLED
	default n
	help
		Bluedroid memory debug

config BT_DRAM_RELEASE
	bool "Release DRAM from Classic BT controller"
    depends on BT_ENABLED
	default n
	help
		This option should only be used when BLE only.
		Open this option will release about 30K DRAM from Classic BT.
		The released DRAM will be used as system heap memory.

# Memory reserved at start of DRAM for Bluetooth stack
config BT_RESERVE_DRAM
    hex
    default 0x10000 if BT_ENABLED
    default 0<|MERGE_RESOLUTION|>--- conflicted
+++ resolved
@@ -3,11 +3,7 @@
     help
         Select this option to enable Bluetooth stack and show the submenu with Bluetooth configuration choices.
 
-<<<<<<< HEAD
-config ESP_MAC_OFFSET_BT_
-=======
 config ESP_MAC_OFFSET_BT
->>>>>>> fabe0493
     int "MAC address offset value of WiFi station"
     depends on BT_ENABLED
     range 0 255
