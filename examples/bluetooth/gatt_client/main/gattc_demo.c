// Copyright 2015-2016 Espressif Systems (Shanghai) PTE LTD
//
// Licensed under the Apache License, Version 2.0 (the "License");
// you may not use this file except in compliance with the License.
// You may obtain a copy of the License at

//     http://www.apache.org/licenses/LICENSE-2.0
//
// Unless required by applicable law or agreed to in writing, software
// distributed under the License is distributed on an "AS IS" BASIS,
// WITHOUT WARRANTIES OR CONDITIONS OF ANY KIND, either express or implied.
// See the License for the specific language governing permissions and
// limitations under the License.



/****************************************************************************
*
* This file is for gatt client. It can scan ble device, connect one device,
*
****************************************************************************/

#include <stdint.h>
#include <string.h>
#include <stdbool.h>
#include <stdio.h>
#include "controller.h"

#include "bt.h"
#include "bt_trace.h"
#include "bt_types.h"
#include "btm_api.h"
#include "bta_api.h"
#include "bta_gatt_api.h"
#include "esp_gap_ble_api.h"
#include "esp_gattc_api.h"
#include "esp_gatt_defs.h"
#include "esp_bt_main.h"

#define GATTC_TAG "GATTC_DEMO"

///Declare static functions
static void esp_gap_cb(esp_gap_ble_cb_event_t event, esp_ble_gap_cb_param_t *param);
static void esp_gattc_cb(esp_gattc_cb_event_t event, esp_gatt_if_t gattc_if, esp_ble_gattc_cb_param_t *param);
static void gattc_profile_a_event_handler(esp_gattc_cb_event_t event, esp_gatt_if_t gattc_if, esp_ble_gattc_cb_param_t *param);
static void gattc_profile_b_event_handler(esp_gattc_cb_event_t event, esp_gatt_if_t gattc_if, esp_ble_gattc_cb_param_t *param);


static esp_gatt_srvc_id_t alert_service_id = {
    .id = {
        .uuid = {
            .len = ESP_UUID_LEN_16,
            .uuid = {.uuid16 = 0x1811,},
        },
        .inst_id = 0,
    },
    .is_primary = true,
};

static esp_gatt_id_t notify_descr_id = {
    .uuid = {
        .len = ESP_UUID_LEN_16,
        .uuid = {.uuid16 = GATT_UUID_CHAR_CLIENT_CONFIG,},
    },
    .inst_id = 0,
};
#define BT_BD_ADDR_STR         "%02x:%02x:%02x:%02x:%02x:%02x"
#define BT_BD_ADDR_HEX(addr)   addr[0], addr[1], addr[2], addr[3], addr[4], addr[5]

static bool connect = false;
static const char device_name[] = "Alert Notification";

static esp_ble_scan_params_t ble_scan_params = {
    .scan_type              = BLE_SCAN_TYPE_ACTIVE,
    .own_addr_type          = ESP_PUBLIC_ADDR,
    .scan_filter_policy     = BLE_SCAN_FILTER_ALLOW_ALL,
    .scan_interval          = 0x50,
    .scan_window            = 0x30
};


#define PROFILE_NUM 2
#define PROFILE_A_APP_ID 0
#define PROFILE_B_APP_ID 1

struct gattc_profile_inst {
    esp_gattc_cb_t gattc_cb;
    uint16_t gattc_if;
    uint16_t app_id;
    uint16_t conn_id;
    esp_bd_addr_t remote_bda;
};

/* One gatt-based profile one app_id and one gattc_if, this array will store the gattc_if returned by ESP_GATTS_REG_EVT */
static struct gattc_profile_inst gl_profile_tab[PROFILE_NUM] = {
    [PROFILE_A_APP_ID] = {
        .gattc_cb = gattc_profile_a_event_handler,
        .gattc_if = ESP_GATT_IF_NONE,       /* Not get the gatt_if, so initial is ESP_GATT_IF_NONE */
    },
    [PROFILE_B_APP_ID] = {
        .gattc_cb = gattc_profile_b_event_handler,
        .gattc_if = ESP_GATT_IF_NONE,       /* Not get the gatt_if, so initial is ESP_GATT_IF_NONE */
    },
};

static void gattc_profile_a_event_handler(esp_gattc_cb_event_t event, esp_gatt_if_t gattc_if, esp_ble_gattc_cb_param_t *param)
{
    uint16_t conn_id = 0;
    esp_ble_gattc_cb_param_t *p_data = (esp_ble_gattc_cb_param_t *)param;

    switch (event) {
    case ESP_GATTC_REG_EVT:
        ESP_LOGI(GATTC_TAG, "REG_EVT");
        esp_ble_gap_set_scan_params(&ble_scan_params);
        break;
    case ESP_GATTC_OPEN_EVT:
        conn_id = p_data->open.conn_id;

        memcpy(gl_profile_tab[PROFILE_A_APP_ID].remote_bda, p_data->open.remote_bda, sizeof(esp_bd_addr_t));
        ESP_LOGI(GATTC_TAG, "ESP_GATTC_OPEN_EVT conn_id %d, if %d, status %d, mtu %d", conn_id, gattc_if, p_data->open.status, p_data->open.mtu);

        ESP_LOGI(GATTC_TAG, "REMOTE BDA  %02x:%02x:%02x:%02x:%02x:%02x",
                            gl_profile_tab[PROFILE_A_APP_ID].remote_bda[0], gl_profile_tab[PROFILE_A_APP_ID].remote_bda[1], 
                            gl_profile_tab[PROFILE_A_APP_ID].remote_bda[2], gl_profile_tab[PROFILE_A_APP_ID].remote_bda[3],
                            gl_profile_tab[PROFILE_A_APP_ID].remote_bda[4], gl_profile_tab[PROFILE_A_APP_ID].remote_bda[5]
                         );

        esp_ble_gattc_search_service(gattc_if, conn_id, NULL);
        break;
    case ESP_GATTC_SEARCH_RES_EVT: {
        esp_gatt_srvc_id_t *srvc_id = &p_data->search_res.srvc_id;
        conn_id = p_data->search_res.conn_id;
        ESP_LOGI(GATTC_TAG, "SEARCH RES: conn_id = %x", conn_id);
        if (srvc_id->id.uuid.len == ESP_UUID_LEN_16) {
            ESP_LOGI(GATTC_TAG, "UUID16: %x", srvc_id->id.uuid.uuid.uuid16);
        } else if (srvc_id->id.uuid.len == ESP_UUID_LEN_32) {
            ESP_LOGI(GATTC_TAG, "UUID32: %x", srvc_id->id.uuid.uuid.uuid32);
        } else if (srvc_id->id.uuid.len == ESP_UUID_LEN_128) {
            ESP_LOGI(GATTC_TAG, "UUID128: %x,%x,%x,%x,%x,%x,%x,%x,%x,%x,%x,%x,%x,%x,%x,%x", srvc_id->id.uuid.uuid.uuid128[0],
                     srvc_id->id.uuid.uuid.uuid128[1], srvc_id->id.uuid.uuid.uuid128[2], srvc_id->id.uuid.uuid.uuid128[3],
                     srvc_id->id.uuid.uuid.uuid128[4], srvc_id->id.uuid.uuid.uuid128[5], srvc_id->id.uuid.uuid.uuid128[6],
                     srvc_id->id.uuid.uuid.uuid128[7], srvc_id->id.uuid.uuid.uuid128[8], srvc_id->id.uuid.uuid.uuid128[9],
                     srvc_id->id.uuid.uuid.uuid128[10], srvc_id->id.uuid.uuid.uuid128[11], srvc_id->id.uuid.uuid.uuid128[12],
                     srvc_id->id.uuid.uuid.uuid128[13], srvc_id->id.uuid.uuid.uuid128[14], srvc_id->id.uuid.uuid.uuid128[15]);
        } else {
            ESP_LOGE(GATTC_TAG, "UNKNOWN LEN %d", srvc_id->id.uuid.len);
        }
        break;
    }
    case ESP_GATTC_SEARCH_CMPL_EVT:
        conn_id = p_data->search_cmpl.conn_id;
        ESP_LOGI(GATTC_TAG, "SEARCH_CMPL: conn_id = %x, status %d", conn_id, p_data->search_cmpl.status);
        esp_ble_gattc_get_characteristic(gattc_if, conn_id, &alert_service_id, NULL);
        break;
    case ESP_GATTC_GET_CHAR_EVT:
        if (p_data->get_char.status != ESP_GATT_OK) {
            break;
        }
        ESP_LOGI(GATTC_TAG, "GET CHAR: conn_id = %x, status %d", p_data->get_char.conn_id, p_data->get_char.status);
        ESP_LOGI(GATTC_TAG, "GET CHAR: srvc_id = %04x, char_id = %04x", p_data->get_char.srvc_id.id.uuid.uuid.uuid16, p_data->get_char.char_id.uuid.uuid.uuid16);

        if (p_data->get_char.char_id.uuid.uuid.uuid16 == 0x2a46) {
            ESP_LOGI(GATTC_TAG, "register notify");
            esp_ble_gattc_register_for_notify(gattc_if, gl_profile_tab[PROFILE_A_APP_ID].remote_bda, &alert_service_id, &p_data->get_char.char_id);
        }

        esp_ble_gattc_get_characteristic(gattc_if, conn_id, &alert_service_id, &p_data->get_char.char_id);
        break;
    case ESP_GATTC_REG_FOR_NOTIFY_EVT: {
        uint16_t notify_en = 1;
        ESP_LOGI(GATTC_TAG, "REG FOR NOTIFY: status %d", p_data->reg_for_notify.status);
        ESP_LOGI(GATTC_TAG, "REG FOR_NOTIFY: srvc_id = %04x, char_id = %04x", p_data->reg_for_notify.srvc_id.id.uuid.uuid.uuid16, p_data->reg_for_notify.char_id.uuid.uuid.uuid16);

        esp_ble_gattc_write_char_descr(
                gattc_if,
                conn_id,
                &alert_service_id,
                &p_data->reg_for_notify.char_id,
                &notify_descr_id,
                sizeof(notify_en),
                (uint8_t *)&notify_en,
                ESP_GATT_WRITE_TYPE_RSP,
                ESP_GATT_AUTH_REQ_NONE);
        break;
    }
    case ESP_GATTC_NOTIFY_EVT:
        ESP_LOGI(GATTC_TAG, "NOTIFY: len %d, value %08x", p_data->notify.value_len, *(uint32_t *)p_data->notify.value);
        break;
    case ESP_GATTC_WRITE_DESCR_EVT:
        ESP_LOGI(GATTC_TAG, "WRITE: status %d", p_data->write.status);
        break;
    default:
        break;
    }
}

static void gattc_profile_b_event_handler(esp_gattc_cb_event_t event, esp_gatt_if_t gattc_if, esp_ble_gattc_cb_param_t *param)
{
    uint16_t conn_id = 0;
    esp_ble_gattc_cb_param_t *p_data = (esp_ble_gattc_cb_param_t *)param;

    switch (event) {
    case ESP_GATTC_REG_EVT:
        ESP_LOGI(GATTC_TAG, "REG_EVT");
        break;
    case ESP_GATTC_OPEN_EVT:
        conn_id = p_data->open.conn_id;

        memcpy(gl_profile_tab[PROFILE_B_APP_ID].remote_bda, p_data->open.remote_bda, sizeof(esp_bd_addr_t));
        ESP_LOGI(GATTC_TAG, "ESP_GATTC_OPEN_EVT conn_id %d, if %d, status %d, mtu %d", conn_id, gattc_if, p_data->open.status, p_data->open.mtu);

        ESP_LOGI(GATTC_TAG, "REMOTE BDA  %02x:%02x:%02x:%02x:%02x:%02x",
                            gl_profile_tab[PROFILE_B_APP_ID].remote_bda[0], gl_profile_tab[PROFILE_B_APP_ID].remote_bda[1], 
                            gl_profile_tab[PROFILE_B_APP_ID].remote_bda[2], gl_profile_tab[PROFILE_B_APP_ID].remote_bda[3],
                            gl_profile_tab[PROFILE_B_APP_ID].remote_bda[4], gl_profile_tab[PROFILE_B_APP_ID].remote_bda[5]
                         );

        esp_ble_gattc_search_service(gattc_if, conn_id, NULL);
        break;
    case ESP_GATTC_SEARCH_RES_EVT: {
        esp_gatt_srvc_id_t *srvc_id = &p_data->search_res.srvc_id;
        conn_id = p_data->search_res.conn_id;
        ESP_LOGI(GATTC_TAG, "SEARCH RES: conn_id = %x", conn_id);
        if (srvc_id->id.uuid.len == ESP_UUID_LEN_16) {
            ESP_LOGI(GATTC_TAG, "UUID16: %x", srvc_id->id.uuid.uuid.uuid16);
        } else if (srvc_id->id.uuid.len == ESP_UUID_LEN_32) {
            ESP_LOGI(GATTC_TAG, "UUID32: %x", srvc_id->id.uuid.uuid.uuid32);
        } else if (srvc_id->id.uuid.len == ESP_UUID_LEN_128) {
            ESP_LOGI(GATTC_TAG, "UUID128: %x,%x,%x,%x,%x,%x,%x,%x,%x,%x,%x,%x,%x,%x,%x,%x", srvc_id->id.uuid.uuid.uuid128[0],
                     srvc_id->id.uuid.uuid.uuid128[1], srvc_id->id.uuid.uuid.uuid128[2], srvc_id->id.uuid.uuid.uuid128[3],
                     srvc_id->id.uuid.uuid.uuid128[4], srvc_id->id.uuid.uuid.uuid128[5], srvc_id->id.uuid.uuid.uuid128[6],
                     srvc_id->id.uuid.uuid.uuid128[7], srvc_id->id.uuid.uuid.uuid128[8], srvc_id->id.uuid.uuid.uuid128[9],
                     srvc_id->id.uuid.uuid.uuid128[10], srvc_id->id.uuid.uuid.uuid128[11], srvc_id->id.uuid.uuid.uuid128[12],
                     srvc_id->id.uuid.uuid.uuid128[13], srvc_id->id.uuid.uuid.uuid128[14], srvc_id->id.uuid.uuid.uuid128[15]);
        } else {
            ESP_LOGE(GATTC_TAG, "UNKNOWN LEN %d", srvc_id->id.uuid.len);
        }
        break;
    }
    case ESP_GATTC_SEARCH_CMPL_EVT:
        conn_id = p_data->search_cmpl.conn_id;
        ESP_LOGI(GATTC_TAG, "SEARCH_CMPL: conn_id = %x, status %d", conn_id, p_data->search_cmpl.status);
        esp_ble_gattc_get_characteristic(gattc_if, conn_id, &alert_service_id, NULL);
        break;
    case ESP_GATTC_GET_CHAR_EVT:
        if (p_data->get_char.status != ESP_GATT_OK) {
            break;
        }
        ESP_LOGI(GATTC_TAG, "GET CHAR: conn_id = %x, status %d", p_data->get_char.conn_id, p_data->get_char.status);
        ESP_LOGI(GATTC_TAG, "GET CHAR: srvc_id = %04x, char_id = %04x", p_data->get_char.srvc_id.id.uuid.uuid.uuid16, p_data->get_char.char_id.uuid.uuid.uuid16);

        if (p_data->get_char.char_id.uuid.uuid.uuid16 == 0x2a46) {
            ESP_LOGI(GATTC_TAG, "register notify");
            esp_ble_gattc_register_for_notify(gattc_if, gl_profile_tab[PROFILE_B_APP_ID].remote_bda, &alert_service_id, &p_data->get_char.char_id);
        }

        esp_ble_gattc_get_characteristic(gattc_if, conn_id, &alert_service_id, &p_data->get_char.char_id);
        break;
    case ESP_GATTC_REG_FOR_NOTIFY_EVT: {
        uint16_t notify_en = 1;
        ESP_LOGI(GATTC_TAG, "REG FOR NOTIFY: status %d", p_data->reg_for_notify.status);
        ESP_LOGI(GATTC_TAG, "REG FOR_NOTIFY: srvc_id = %04x, char_id = %04x", p_data->reg_for_notify.srvc_id.id.uuid.uuid.uuid16, p_data->reg_for_notify.char_id.uuid.uuid.uuid16);

        esp_ble_gattc_write_char_descr(
                gattc_if,
                conn_id,
                &alert_service_id,
                &p_data->reg_for_notify.char_id,
                &notify_descr_id,
                sizeof(notify_en),
                (uint8_t *)&notify_en,
                ESP_GATT_WRITE_TYPE_RSP,
                ESP_GATT_AUTH_REQ_NONE);
        break;
    }
    case ESP_GATTC_NOTIFY_EVT:
        ESP_LOGI(GATTC_TAG, "NOTIFY: len %d, value %08x", p_data->notify.value_len, *(uint32_t *)p_data->notify.value);
        break;
    case ESP_GATTC_WRITE_DESCR_EVT:
        ESP_LOGI(GATTC_TAG, "WRITE: status %d", p_data->write.status);
        break;
    default:
        break;
    }
}

static void esp_gap_cb(esp_gap_ble_cb_event_t event, esp_ble_gap_cb_param_t *param)
{
    uint8_t *adv_name = NULL;
    char adv_name_char[31] = {0};
    uint8_t adv_name_len = 0;
    switch (event) {
    case ESP_GAP_BLE_SCAN_PARAM_SET_COMPLETE_EVT: {
        //the unit of the duration is second
        uint32_t duration = 30;
        esp_ble_gap_start_scanning(duration);
        break;
    }
    case ESP_GAP_BLE_SCAN_START_COMPLETE_EVT:
        //scan start complete event to indicate scan start successfully or failed
        if (param->scan_start_cmpl.status != ESP_BT_STATUS_SUCCESS) {
            ESP_LOGE(GATTC_TAG, "Scan start failed");
        }
        break;
    case ESP_GAP_BLE_SCAN_RESULT_EVT: {
        esp_ble_gap_cb_param_t *scan_result = (esp_ble_gap_cb_param_t *)param;
        switch (scan_result->scan_rst.search_evt) {
        case ESP_GAP_SEARCH_INQ_RES_EVT:
            for (int i = 0; i < 6; i++) {
                ESP_LOGI(GATTC_TAG, "%x:", scan_result->scan_rst.bda[i]);
            }
            ESP_LOGI(GATTC_TAG, "Searched Adv Data Len %d, Scan Response Len %d\n", scan_result->scan_rst.adv_data_len, scan_result->scan_rst.scan_rsp_len);
            ESP_LOGI(GATTC_TAG, "\n");
            adv_name = esp_ble_resolve_adv_data(scan_result->scan_rst.ble_adv,
                                                ESP_BLE_AD_TYPE_NAME_CMPL, &adv_name_len);
            ESP_LOGI(GATTC_TAG, "Searched Device Name Len %d", adv_name_len);
            for (int j = 0; j < adv_name_len; j++) {
                ESP_LOGI(GATTC_TAG, "%c", adv_name[j]);
            }
            memcpy(adv_name_char, adv_name, adv_name_len);
            if (adv_name != NULL) {
<<<<<<< HEAD
                if (strcmp(adv_name_char, device_name) == 0) {
                    ESP_LOGI(GATTC_TAG, "Searched device %s", device_name);
=======
                if (strlen(device_name) == adv_name_len && strncmp((char *)adv_name, device_name, adv_name_len) == 0) {
                    ESP_LOGI(GATTC_TAG, "Searched device %s\n", device_name);
>>>>>>> 09f69fe9
                    if (connect == false) {
                        connect = true;
                        ESP_LOGI(GATTC_TAG, "Connect to the remote device.");
                        esp_ble_gap_stop_scanning();
                        esp_ble_gattc_open(gl_profile_tab[PROFILE_A_APP_ID].gattc_if, scan_result->scan_rst.bda, true);
                        esp_ble_gattc_open(gl_profile_tab[PROFILE_B_APP_ID].gattc_if, scan_result->scan_rst.bda, true);
                    }
                }
            }
            break;
        case ESP_GAP_SEARCH_INQ_CMPL_EVT:
            break;
        default:
            break;
        }
        break;
    }

    case ESP_GAP_BLE_SCAN_STOP_COMPLETE_EVT:
        if (param->scan_stop_cmpl.status != ESP_BT_STATUS_SUCCESS){
            ESP_LOGE(GATTC_TAG, "Scan stop failed");
        }
        else {
            ESP_LOGI(GATTC_TAG, "Stop scan successfully");
        }
        break;

    case ESP_GAP_BLE_ADV_STOP_COMPLETE_EVT:
        if (param->adv_stop_cmpl.status != ESP_BT_STATUS_SUCCESS){
            ESP_LOGE(GATTC_TAG, "Adv stop failed");
        }
        else {
            ESP_LOGI(GATTC_TAG, "Stop adv successfully");
        }
        break;

    default:
        break;
    }
}

static void esp_gattc_cb(esp_gattc_cb_event_t event, esp_gatt_if_t gattc_if, esp_ble_gattc_cb_param_t *param)
{
    ESP_LOGI(GATTC_TAG, "EVT %d, gattc if %d", event, gattc_if);

    /* If event is register event, store the gattc_if for each profile */
    if (event == ESP_GATTC_REG_EVT) {
        if (param->reg.status == ESP_GATT_OK) {
            gl_profile_tab[param->reg.app_id].gattc_if = gattc_if;
        } else {
            ESP_LOGI(GATTC_TAG, "Reg app failed, app_id %04x, status %d",
                    param->reg.app_id, 
                    param->reg.status);
            return;
        }
    }

    /* If the gattc_if equal to profile A, call profile A cb handler,
     * so here call each profile's callback */
    do {
        int idx;
        for (idx = 0; idx < PROFILE_NUM; idx++) {
            if (gattc_if == ESP_GATT_IF_NONE || /* ESP_GATT_IF_NONE, not specify a certain gatt_if, need to call every profile cb function */
                    gattc_if == gl_profile_tab[idx].gattc_if) {
                if (gl_profile_tab[idx].gattc_cb) {
                    gl_profile_tab[idx].gattc_cb(event, gattc_if, param);
                }
            }
        }
    } while (0);
}

void ble_client_appRegister(void)
{
    esp_err_t status;

    ESP_LOGI(GATTC_TAG, "register callback");

    //register the scan callback function to the gap moudule
    if ((status = esp_ble_gap_register_callback(esp_gap_cb)) != ESP_OK) {
        ESP_LOGE(GATTC_TAG, "gap register error, error code = %x", status);
        return;
    }

    //register the callback function to the gattc module
    if ((status = esp_ble_gattc_register_callback(esp_gattc_cb)) != ESP_OK) {
        ESP_LOGE(GATTC_TAG, "gattc register error, error code = %x", status);
        return;
    }
    esp_ble_gattc_app_register(PROFILE_A_APP_ID);
    esp_ble_gattc_app_register(PROFILE_B_APP_ID);
}

void gattc_client_test(void)
{
    esp_bluedroid_init();
    esp_bluedroid_enable();
    ble_client_appRegister();
}

void app_main()
{
    esp_bt_controller_config_t bt_cfg = BT_CONTROLLER_INIT_CONFIG_DEFAULT();
    esp_bt_controller_init(&bt_cfg);
    esp_bt_controller_enable(ESP_BT_MODE_BTDM);

    gattc_client_test();
}
<|MERGE_RESOLUTION|>--- conflicted
+++ resolved
@@ -287,7 +287,6 @@
 static void esp_gap_cb(esp_gap_ble_cb_event_t event, esp_ble_gap_cb_param_t *param)
 {
     uint8_t *adv_name = NULL;
-    char adv_name_char[31] = {0};
     uint8_t adv_name_len = 0;
     switch (event) {
     case ESP_GAP_BLE_SCAN_PARAM_SET_COMPLETE_EVT: {
@@ -317,15 +316,9 @@
             for (int j = 0; j < adv_name_len; j++) {
                 ESP_LOGI(GATTC_TAG, "%c", adv_name[j]);
             }
-            memcpy(adv_name_char, adv_name, adv_name_len);
             if (adv_name != NULL) {
-<<<<<<< HEAD
-                if (strcmp(adv_name_char, device_name) == 0) {
-                    ESP_LOGI(GATTC_TAG, "Searched device %s", device_name);
-=======
                 if (strlen(device_name) == adv_name_len && strncmp((char *)adv_name, device_name, adv_name_len) == 0) {
                     ESP_LOGI(GATTC_TAG, "Searched device %s\n", device_name);
->>>>>>> 09f69fe9
                     if (connect == false) {
                         connect = true;
                         ESP_LOGI(GATTC_TAG, "Connect to the remote device.");
